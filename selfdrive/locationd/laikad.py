--- conflicted
+++ resolved
@@ -46,11 +46,7 @@
       # To get a position fix a minimum of 5 measurements are needed.
       # Each report can contain less and some measurements can't be processed.
       corrected_measurements = []
-<<<<<<< HEAD
-      print("incoming report", len(report.measurements), "incoming meas", len(new_meas), "processed meas",len(measurements))
-=======
       cloudlog.warning(f"incoming report {len(report.measurements)} incoming meas {len(new_meas)} processed meas {len(measurements)}")
->>>>>>> f4533f35
 
       if len(pos_fix) > 0 and linalg.norm(pos_fix[1]) < 100:
         corrected_measurements = correct_measurements(measurements, pos_fix[0][:3], self.astro_dog)
@@ -69,15 +65,8 @@
       bearing_deg, bearing_std = get_bearing_from_gnss(ecef_pos, ecef_vel, vel_std)
 
       meas_msgs = [create_measurement_msg(m) for m in corrected_measurements]
-<<<<<<< HEAD
-      print("corrected meas", len(meas_msgs))
       dat = messaging.new_message("gnssMeasurements")
       measurement_msg = log.LiveLocationKalman.Measurement.new_message
-      print("localizer_valid", localizer_valid)
-=======
-      dat = messaging.new_message("gnssMeasurements")
-      measurement_msg = log.LiveLocationKalman.Measurement.new_message
->>>>>>> f4533f35
       dat.gnssMeasurements = {
         "positionECEF": measurement_msg(value=ecef_pos, std=pos_std, valid=localizer_valid),
         "velocityECEF": measurement_msg(value=ecef_vel, std=vel_std, valid=localizer_valid),
@@ -134,11 +123,7 @@
     if self.latest_epoch_fetched < t + SECS_IN_MIN:
       orbit_ephems = self.astro_dog.download_parse_orbit_data(t, skip_before_epoch=t - 2 * SECS_IN_HR)
       if len(orbit_ephems) > 0:
-<<<<<<< HEAD
-        print("downloaded correctly new orbits", len(orbit_ephems))
-=======
         cloudlog.warning(f"downloaded correctly new orbits {len(orbit_ephems)}")
->>>>>>> f4533f35
         self.astro_dog.add_ephems(orbit_ephems, self.astro_dog.orbits)
         latest_orbit = max(orbit_ephems, key=lambda e: e.epoch)  # type: ignore
         self.latest_epoch_fetched = latest_orbit.epoch
@@ -199,18 +184,10 @@
         ublox_msg = sm['ubloxGnss']
         msg = laikad.process_ublox_msg(ublox_msg, sm.logMonoTime['ubloxGnss'])
         if msg is not None:
-<<<<<<< HEAD
-          print("msg sent", msg)
-=======
->>>>>>> f4533f35
           pm.send('gnssMeasurements', msg)
   except (KeyboardInterrupt, SystemExit):
     end_event.set()
     raise
-<<<<<<< HEAD
-
-=======
->>>>>>> f4533f35
 
 if __name__ == "__main__":
   main()