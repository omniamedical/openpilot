#!/usr/bin/env python3
import unittest
from datetime import datetime

from laika.ephemeris import EphemerisType
from laika.gps_time import GPSTime
from laika.helpers import ConstellationId
from laika.raw_gnss import GNSSMeasurement, read_raw_ublox
from selfdrive.locationd.laikad import Laikad, create_measurement_msg
from selfdrive.test.openpilotci import get_url
from tools.lib.logreader import LogReader


def get_log(segs=range(0)):
  logs = []
  for i in segs:
    logs.extend(LogReader(get_url("4cf7a6ad03080c90|2021-09-29--13-46-36", i)))
  return [m for m in logs if m.which() == 'ubloxGnss']


def verify_messages(lr, laikad):
  good_msgs = []
  for m in lr:
    msg = laikad.process_ublox_msg(m.ubloxGnss, m.logMonoTime)
    if msg is not None and len(msg.gnssMeasurements.correctedMeasurements) > 0:
      good_msgs.append(msg)
  return good_msgs


class TestLaikad(unittest.TestCase):

  @classmethod
  def setUpClass(cls):
    cls.logs = get_log(range(1))

  def test_create_msg_without_errors(self):
    gpstime = GPSTime.from_datetime(datetime.now())
    meas = GNSSMeasurement(ConstellationId.GPS, 1, gpstime.week, gpstime.tow, {'C1C': 0., 'D1C': 0.}, {'C1C': 0., 'D1C': 0.})
    # Fake observables_final to be correct
    meas.observables_final = meas.observables
    msg = create_measurement_msg(meas)

    self.assertEqual(msg.constellationId, 'gps')

  def test_laika_online(self):
    laikad = Laikad(auto_update=True, valid_ephem_types=EphemerisType.ULTRA_RAPID_ORBIT)
    correct_msgs = verify_messages(self.logs, laikad)

    correct_msgs_expected = 560
    self.assertEqual(correct_msgs_expected, len(correct_msgs))
    self.assertEqual(correct_msgs_expected, len([m for m in correct_msgs if m.gnssMeasurements.positionECEF.valid]))

  def test_laika_online_nav_only(self):
    laikad = Laikad(auto_update=True, valid_ephem_types=EphemerisType.NAV)
    correct_msgs = verify_messages(self.logs, laikad)
<<<<<<< HEAD
    # todo should be 560 but some Glonass measurements are off and cause the pos fix residue to be too big. Will fix in next prs
=======
>>>>>>> 57de1fb2
    correct_msgs_expected = 560
    self.assertEqual(correct_msgs_expected, len(correct_msgs))
    self.assertEqual(correct_msgs_expected, len([m for m in correct_msgs if m.gnssMeasurements.positionECEF.valid]))

  def test_laika_offline(self):
    # Set auto_update to false forces to use ephemeris messages
    laikad = Laikad(auto_update=False)
    correct_msgs = verify_messages(self.logs, laikad)

    self.assertEqual(256, len(correct_msgs))
    self.assertEqual(256, len([m for m in correct_msgs if m.gnssMeasurements.positionECEF.valid]))

  def test_laika_offline_ephem_at_start(self):
    # Test offline but process ephemeris msgs of segment first
    laikad = Laikad(auto_update=False, valid_ephem_types=EphemerisType.NAV)
    ephemeris_logs = [m for m in self.logs if m.ubloxGnss.which() == 'ephemeris']
    correct_msgs = verify_messages(ephemeris_logs+self.logs, laikad)

    self.assertEqual(554, len(correct_msgs))
    self.assertGreaterEqual(554, len([m for m in correct_msgs if m.gnssMeasurements.positionECEF.valid]))

  def test_laika_get_orbits(self):
    laikad = Laikad(auto_update=False)
    first_gps_time = None
    for m in self.logs:
      if m.ubloxGnss.which == 'measurementReport':
        new_meas = read_raw_ublox(m.ubloxGnss.measurementReport)
        if len(new_meas) != 0:
          first_gps_time = new_meas[0].recv_time
          break
    # Pretend thread has loaded the orbits on startup by using the time of the first gps message.
    laikad.fetch_orbits(first_gps_time)
    self.assertEqual(29, len(laikad.astro_dog.orbits.keys()))
    correct_msgs = verify_messages(self.logs, laikad)
    correct_msgs_expected = 560
    self.assertEqual(correct_msgs_expected, len(correct_msgs))
    self.assertEqual(correct_msgs_expected, len([m for m in correct_msgs if m.gnssMeasurements.positionECEF.valid]))

  @unittest.skip("Use to debug live data")
  def test_laika_get_orbits_now(self):
    laikad = Laikad(auto_update=False)
    laikad.fetch_orbits(GPSTime.from_datetime(datetime.utcnow()))
    prn = "G01"
    self.assertLess(0, len(laikad.astro_dog.orbits[prn]))
    prn = "R01"
    self.assertLess(0, len(laikad.astro_dog.orbits[prn]))
    print(min(laikad.astro_dog.orbits[prn], key=lambda e: e.epoch).epoch.as_datetime())

if __name__ == "__main__":
  unittest.main()<|MERGE_RESOLUTION|>--- conflicted
+++ resolved
@@ -53,10 +53,6 @@
   def test_laika_online_nav_only(self):
     laikad = Laikad(auto_update=True, valid_ephem_types=EphemerisType.NAV)
     correct_msgs = verify_messages(self.logs, laikad)
-<<<<<<< HEAD
-    # todo should be 560 but some Glonass measurements are off and cause the pos fix residue to be too big. Will fix in next prs
-=======
->>>>>>> 57de1fb2
     correct_msgs_expected = 560
     self.assertEqual(correct_msgs_expected, len(correct_msgs))
     self.assertEqual(correct_msgs_expected, len([m for m in correct_msgs if m.gnssMeasurements.positionECEF.valid]))
