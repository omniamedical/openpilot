from cereal import car
from common.conversions import Conversions as CV
from common.numpy_fast import clip, interp
from common.realtime import DT_CTRL
from opendbc.can.packer import CANPacker
from selfdrive.car import apply_std_steer_torque_limits
from selfdrive.car.hyundai import hyundaicanfd, hyundaican
from selfdrive.car.hyundai.values import HyundaiFlags, Buttons, CarControllerParams, CANFD_CAR, CAR

VisualAlert = car.CarControl.HUDControl.VisualAlert
LongCtrlState = car.CarControl.Actuators.LongControlState

STEER_FAULT_MAX_ANGLE = 85  # EPS max is 90
STEER_FAULT_MAX_FRAMES = 90  # EPS counter is 95


def process_hud_alert(enabled, fingerprint, hud_control):
  sys_warning = (hud_control.visualAlert in (VisualAlert.steerRequired, VisualAlert.ldw))

  # initialize to no line visible
  # TODO: this is not accurate for all cars
  sys_state = 1
  if hud_control.leftLaneVisible and hud_control.rightLaneVisible or sys_warning:  # HUD alert only display when LKAS status is active
    sys_state = 3 if enabled or sys_warning else 4
  elif hud_control.leftLaneVisible:
    sys_state = 5
  elif hud_control.rightLaneVisible:
    sys_state = 6

  # initialize to no warnings
  left_lane_warning = 0
  right_lane_warning = 0
  if hud_control.leftLaneDepart:
    left_lane_warning = 1 if fingerprint in (CAR.GENESIS_G90, CAR.GENESIS_G80) else 2
  if hud_control.rightLaneDepart:
    right_lane_warning = 1 if fingerprint in (CAR.GENESIS_G90, CAR.GENESIS_G80) else 2

  return sys_warning, sys_state, left_lane_warning, right_lane_warning


class CarController:
  def __init__(self, dbc_name, CP, VM):
    self.CP = CP
    self.params = CarControllerParams(CP)
    self.packer = CANPacker(dbc_name)
    self.angle_limit_counter = 0
    self.cut_steer_frames = 0
    self.cut_steer = False
    self.frame = 0

    self.apply_steer_last = 0
    self.car_fingerprint = CP.carFingerprint
    self.last_button_frame = 0
    self.accel = 0

  def update(self, CC, CS):
    actuators = CC.actuators
    hud_control = CC.hudControl

    # Steering Torque

    # These cars have significantly more torque than most HKG.  Limit to 70% of max.
    steer = actuators.steer
    if self.CP.carFingerprint in (CAR.KONA, CAR.KONA_EV, CAR.KONA_HEV, CAR.KONA_EV_2022):
      steer = clip(steer, -0.7, 0.7)
    new_steer = int(round(steer * self.params.STEER_MAX))
    apply_steer = apply_std_steer_torque_limits(new_steer, self.apply_steer_last, CS.out.steeringTorque, self.params)

    if not CC.latActive:
      apply_steer = 0

    self.apply_steer_last = apply_steer

    sys_warning, sys_state, left_lane_warning, right_lane_warning = process_hud_alert(CC.enabled, self.car_fingerprint,
                                                                                      hud_control)

    can_sends = []

<<<<<<< HEAD
    # tester present - w/ no response (keeps radar disabled)
    if self.CP.openpilotLongitudinalControl:
      if self.frame % 100 == 0:
        can_sends.append([0x7D0, 0, b"\x02\x3E\x80\x00\x00\x00\x00\x00", 0])

    if CC.latActive and abs(CS.out.steeringAngleDeg) > STEER_FAULT_MAX_ANGLE:
      self.angle_limit_counter += 1
    else:
      self.angle_limit_counter = 0

    # stop requesting torque to avoid 90 degree fault and hold torque with induced temporary fault
    # two cycles avoids race conditions every few minutes
    if self.angle_limit_counter > STEER_FAULT_MAX_FRAMES:
      self.cut_steer = True
    elif self.cut_steer_frames > 1:
      self.cut_steer_frames = 0
      self.cut_steer = False

    cut_steer_temp = False
    if self.cut_steer:
      cut_steer_temp = True
      self.angle_limit_counter = 0
      self.cut_steer_frames += 1

    can_sends.append(create_lkas11(self.packer, self.frame, self.car_fingerprint, apply_steer, CC.latActive,
                                   cut_steer_temp, CS.lkas11, sys_warning, sys_state, CC.enabled,
                                   hud_control.leftLaneVisible, hud_control.rightLaneVisible,
                                   left_lane_warning, right_lane_warning))

    if not self.CP.openpilotLongitudinalControl:
      if pcm_cancel_cmd:
        can_sends.append(create_clu11(self.packer, self.frame, CS.clu11, Buttons.CANCEL))
      elif CS.out.cruiseState.standstill:
        # send resume at a max freq of 10Hz
        if (self.frame - self.last_resume_frame) * DT_CTRL > 0.1:
          # send 25 messages at a time to increases the likelihood of resume being accepted
          can_sends.extend([create_clu11(self.packer, self.frame, CS.clu11, Buttons.RES_ACCEL)] * 25)
          self.last_resume_frame = self.frame

    if self.frame % 2 == 0 and self.CP.openpilotLongitudinalControl:
      lead_visible = False
      accel = actuators.accel if CC.longActive else 0

      jerk = clip(2.0 * (accel - CS.out.aEgo), -12.7, 12.7)

      if accel < 0:
        accel = interp(accel - CS.out.aEgo, [-1.0, -0.5], [2 * accel, accel])

      accel = clip(accel, CarControllerParams.ACCEL_MIN, CarControllerParams.ACCEL_MAX)

      stopping = (actuators.longControlState == LongCtrlState.stopping)
      set_speed_in_units = hud_control.setSpeed * (CV.MS_TO_MPH if CS.clu11["CF_Clu_SPEED_UNIT"] == 1 else CV.MS_TO_KPH)
      can_sends.extend(create_acc_commands(self.packer, CC.enabled, accel, jerk, int(self.frame / 2), lead_visible,
                                           set_speed_in_units, stopping, CS.out.gasPressed))
      self.accel = accel

    # 20 Hz LFA MFA message
    if self.frame % 5 == 0 and self.car_fingerprint in (CAR.SONATA, CAR.PALISADE, CAR.IONIQ, CAR.KIA_NIRO_EV, CAR.KIA_NIRO_HEV_2021,
                                                        CAR.IONIQ_EV_2020, CAR.IONIQ_PHEV, CAR.KIA_CEED, CAR.KIA_SELTOS, CAR.KONA_EV,
                                                        CAR.ELANTRA_2021, CAR.ELANTRA_HEV_2021, CAR.SONATA_HYBRID, CAR.KONA_HEV, CAR.SANTA_FE_2022,
                                                        CAR.KIA_K5_2021, CAR.IONIQ_HEV_2022, CAR.SANTA_FE_HEV_2022, CAR.GENESIS_G70_2020, CAR.SANTA_FE_PHEV_2022):
      can_sends.append(create_lfahda_mfc(self.packer, CC.enabled))

    # 5 Hz ACC options
    if self.frame % 20 == 0 and self.CP.openpilotLongitudinalControl:
      can_sends.extend(create_acc_opt(self.packer))

    # 2 Hz front radar options
    if self.frame % 50 == 0 and self.CP.openpilotLongitudinalControl:
      can_sends.append(create_frt_radar_opt(self.packer))
=======
    if self.CP.carFingerprint in CANFD_CAR:
      # steering control
      can_sends.append(hyundaicanfd.create_lkas(self.packer, self.CP, CC.enabled, CC.latActive, apply_steer))

      # block LFA on HDA2
      if self.frame % 5 == 0 and (self.CP.flags & HyundaiFlags.CANFD_HDA2):
        can_sends.append(hyundaicanfd.create_cam_0x2a4(self.packer, CS.cam_0x2a4))

      # LFA and HDA icons
      if self.frame % 2 == 0 and not (self.CP.flags & HyundaiFlags.CANFD_HDA2):
        can_sends.append(hyundaicanfd.create_lfahda_cluster(self.packer, CC.enabled))

      # button presses
      if (self.frame - self.last_button_frame) * DT_CTRL > 0.25:
        # cruise cancel
        if CC.cruiseControl.cancel:
          if self.CP.flags & HyundaiFlags.CANFD_ALT_BUTTONS:
            can_sends.append(hyundaicanfd.create_cruise_info(self.packer, CS.cruise_info_copy, True))
            self.last_button_frame = self.frame
          else:
            for _ in range(20):
              can_sends.append(hyundaicanfd.create_buttons(self.packer, CS.buttons_counter+1, Buttons.CANCEL))
            self.last_button_frame = self.frame

        # cruise standstill resume
        elif CC.cruiseControl.resume:
          if not (self.CP.flags & HyundaiFlags.CANFD_ALT_BUTTONS):
            can_sends.append(hyundaicanfd.create_buttons(self.packer, CS.buttons_counter+1, Buttons.RES_ACCEL))
            self.last_button_frame = self.frame
    else:

      # tester present - w/ no response (keeps radar disabled)
      if self.CP.openpilotLongitudinalControl:
        if self.frame % 100 == 0:
          can_sends.append([0x7D0, 0, b"\x02\x3E\x80\x00\x00\x00\x00\x00", 0])

      can_sends.append(hyundaican.create_lkas11(self.packer, self.frame, self.car_fingerprint, apply_steer, CC.latActive,
                                     CS.lkas11, sys_warning, sys_state, CC.enabled,
                                     hud_control.leftLaneVisible, hud_control.rightLaneVisible,
                                     left_lane_warning, right_lane_warning))

      if not self.CP.openpilotLongitudinalControl:
        if CC.cruiseControl.cancel:
          can_sends.append(hyundaican.create_clu11(self.packer, self.frame, CS.clu11, Buttons.CANCEL, self.CP.carFingerprint))
        elif CC.cruiseControl.resume:
          # send resume at a max freq of 10Hz
          if (self.frame - self.last_button_frame) * DT_CTRL > 0.1:
            # send 25 messages at a time to increases the likelihood of resume being accepted
            can_sends.extend([hyundaican.create_clu11(self.packer, self.frame, CS.clu11, Buttons.RES_ACCEL, self.CP.carFingerprint)] * 25)
            self.last_button_frame = self.frame

      if self.frame % 2 == 0 and self.CP.openpilotLongitudinalControl:
        accel = actuators.accel
        jerk = 0

        if CC.longActive:
          jerk = clip(2.0 * (accel - CS.out.aEgo), -12.7, 12.7)
          if accel < 0:
            accel = interp(accel - CS.out.aEgo, [-1.0, -0.5], [2 * accel, accel])

        accel = clip(accel, CarControllerParams.ACCEL_MIN, CarControllerParams.ACCEL_MAX)

        stopping = actuators.longControlState == LongCtrlState.stopping
        set_speed_in_units = hud_control.setSpeed * (CV.MS_TO_MPH if CS.clu11["CF_Clu_SPEED_UNIT"] == 1 else CV.MS_TO_KPH)
        can_sends.extend(hyundaican.create_acc_commands(self.packer, CC.enabled, accel, jerk, int(self.frame / 2),
                                                        hud_control.leadVisible, set_speed_in_units, stopping, CS.out.gasPressed))
        self.accel = accel

      # 20 Hz LFA MFA message
      if self.frame % 5 == 0 and self.car_fingerprint in (CAR.SONATA, CAR.PALISADE, CAR.IONIQ, CAR.KIA_NIRO_EV, CAR.KIA_NIRO_HEV_2021,
                                                          CAR.IONIQ_EV_2020, CAR.IONIQ_PHEV, CAR.KIA_CEED, CAR.KIA_SELTOS, CAR.KONA_EV, CAR.KONA_EV_2022,
                                                          CAR.ELANTRA_2021, CAR.ELANTRA_HEV_2021, CAR.SONATA_HYBRID, CAR.KONA_HEV, CAR.SANTA_FE_2022,
                                                          CAR.KIA_K5_2021, CAR.IONIQ_HEV_2022, CAR.SANTA_FE_HEV_2022, CAR.GENESIS_G70_2020, CAR.SANTA_FE_PHEV_2022):
        can_sends.append(hyundaican.create_lfahda_mfc(self.packer, CC.enabled))

      # 5 Hz ACC options
      if self.frame % 20 == 0 and self.CP.openpilotLongitudinalControl:
        can_sends.extend(hyundaican.create_acc_opt(self.packer))

      # 2 Hz front radar options
      if self.frame % 50 == 0 and self.CP.openpilotLongitudinalControl:
        can_sends.append(hyundaican.create_frt_radar_opt(self.packer))
>>>>>>> 50d117ed

    new_actuators = actuators.copy()
    new_actuators.steer = apply_steer / self.params.STEER_MAX
    new_actuators.accel = self.accel

    self.frame += 1
    return new_actuators, can_sends<|MERGE_RESOLUTION|>--- conflicted
+++ resolved
@@ -76,78 +76,6 @@
 
     can_sends = []
 
-<<<<<<< HEAD
-    # tester present - w/ no response (keeps radar disabled)
-    if self.CP.openpilotLongitudinalControl:
-      if self.frame % 100 == 0:
-        can_sends.append([0x7D0, 0, b"\x02\x3E\x80\x00\x00\x00\x00\x00", 0])
-
-    if CC.latActive and abs(CS.out.steeringAngleDeg) > STEER_FAULT_MAX_ANGLE:
-      self.angle_limit_counter += 1
-    else:
-      self.angle_limit_counter = 0
-
-    # stop requesting torque to avoid 90 degree fault and hold torque with induced temporary fault
-    # two cycles avoids race conditions every few minutes
-    if self.angle_limit_counter > STEER_FAULT_MAX_FRAMES:
-      self.cut_steer = True
-    elif self.cut_steer_frames > 1:
-      self.cut_steer_frames = 0
-      self.cut_steer = False
-
-    cut_steer_temp = False
-    if self.cut_steer:
-      cut_steer_temp = True
-      self.angle_limit_counter = 0
-      self.cut_steer_frames += 1
-
-    can_sends.append(create_lkas11(self.packer, self.frame, self.car_fingerprint, apply_steer, CC.latActive,
-                                   cut_steer_temp, CS.lkas11, sys_warning, sys_state, CC.enabled,
-                                   hud_control.leftLaneVisible, hud_control.rightLaneVisible,
-                                   left_lane_warning, right_lane_warning))
-
-    if not self.CP.openpilotLongitudinalControl:
-      if pcm_cancel_cmd:
-        can_sends.append(create_clu11(self.packer, self.frame, CS.clu11, Buttons.CANCEL))
-      elif CS.out.cruiseState.standstill:
-        # send resume at a max freq of 10Hz
-        if (self.frame - self.last_resume_frame) * DT_CTRL > 0.1:
-          # send 25 messages at a time to increases the likelihood of resume being accepted
-          can_sends.extend([create_clu11(self.packer, self.frame, CS.clu11, Buttons.RES_ACCEL)] * 25)
-          self.last_resume_frame = self.frame
-
-    if self.frame % 2 == 0 and self.CP.openpilotLongitudinalControl:
-      lead_visible = False
-      accel = actuators.accel if CC.longActive else 0
-
-      jerk = clip(2.0 * (accel - CS.out.aEgo), -12.7, 12.7)
-
-      if accel < 0:
-        accel = interp(accel - CS.out.aEgo, [-1.0, -0.5], [2 * accel, accel])
-
-      accel = clip(accel, CarControllerParams.ACCEL_MIN, CarControllerParams.ACCEL_MAX)
-
-      stopping = (actuators.longControlState == LongCtrlState.stopping)
-      set_speed_in_units = hud_control.setSpeed * (CV.MS_TO_MPH if CS.clu11["CF_Clu_SPEED_UNIT"] == 1 else CV.MS_TO_KPH)
-      can_sends.extend(create_acc_commands(self.packer, CC.enabled, accel, jerk, int(self.frame / 2), lead_visible,
-                                           set_speed_in_units, stopping, CS.out.gasPressed))
-      self.accel = accel
-
-    # 20 Hz LFA MFA message
-    if self.frame % 5 == 0 and self.car_fingerprint in (CAR.SONATA, CAR.PALISADE, CAR.IONIQ, CAR.KIA_NIRO_EV, CAR.KIA_NIRO_HEV_2021,
-                                                        CAR.IONIQ_EV_2020, CAR.IONIQ_PHEV, CAR.KIA_CEED, CAR.KIA_SELTOS, CAR.KONA_EV,
-                                                        CAR.ELANTRA_2021, CAR.ELANTRA_HEV_2021, CAR.SONATA_HYBRID, CAR.KONA_HEV, CAR.SANTA_FE_2022,
-                                                        CAR.KIA_K5_2021, CAR.IONIQ_HEV_2022, CAR.SANTA_FE_HEV_2022, CAR.GENESIS_G70_2020, CAR.SANTA_FE_PHEV_2022):
-      can_sends.append(create_lfahda_mfc(self.packer, CC.enabled))
-
-    # 5 Hz ACC options
-    if self.frame % 20 == 0 and self.CP.openpilotLongitudinalControl:
-      can_sends.extend(create_acc_opt(self.packer))
-
-    # 2 Hz front radar options
-    if self.frame % 50 == 0 and self.CP.openpilotLongitudinalControl:
-      can_sends.append(create_frt_radar_opt(self.packer))
-=======
     if self.CP.carFingerprint in CANFD_CAR:
       # steering control
       can_sends.append(hyundaicanfd.create_lkas(self.packer, self.CP, CC.enabled, CC.latActive, apply_steer))
@@ -184,8 +112,27 @@
         if self.frame % 100 == 0:
           can_sends.append([0x7D0, 0, b"\x02\x3E\x80\x00\x00\x00\x00\x00", 0])
 
+      if CC.latActive and abs(CS.out.steeringAngleDeg) > STEER_FAULT_MAX_ANGLE:
+        self.angle_limit_counter += 1
+      else:
+        self.angle_limit_counter = 0
+
+      # stop requesting torque to avoid 90 degree fault and hold torque with induced temporary fault
+      # two cycles avoids race conditions every few minutes
+      if self.angle_limit_counter > STEER_FAULT_MAX_FRAMES:
+        self.cut_steer = True
+      elif self.cut_steer_frames > 1:
+        self.cut_steer_frames = 0
+        self.cut_steer = False
+
+      cut_steer_temp = False
+      if self.cut_steer:
+        cut_steer_temp = True
+        self.angle_limit_counter = 0
+        self.cut_steer_frames += 1
+
       can_sends.append(hyundaican.create_lkas11(self.packer, self.frame, self.car_fingerprint, apply_steer, CC.latActive,
-                                     CS.lkas11, sys_warning, sys_state, CC.enabled,
+                                     cut_steer_temp, CS.lkas11, sys_warning, sys_state, CC.enabled,
                                      hud_control.leftLaneVisible, hud_control.rightLaneVisible,
                                      left_lane_warning, right_lane_warning))
 
@@ -230,7 +177,6 @@
       # 2 Hz front radar options
       if self.frame % 50 == 0 and self.CP.openpilotLongitudinalControl:
         can_sends.append(hyundaican.create_frt_radar_opt(self.packer))
->>>>>>> 50d117ed
 
     new_actuators = actuators.copy()
     new_actuators.steer = apply_steer / self.params.STEER_MAX
