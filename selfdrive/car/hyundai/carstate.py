from collections import deque
import copy

from cereal import car
from common.conversions import Conversions as CV
from opendbc.can.parser import CANParser
from opendbc.can.can_define import CANDefine
from selfdrive.car.hyundai.values import DBC, FEATURES, CAMERA_SCC_CAR, HDA2_CAR, EV_CAR, HYBRID_CAR, Buttons, CarControllerParams
from selfdrive.car.interfaces import CarStateBase

PREV_BUTTON_SAMPLES = 8


class CarState(CarStateBase):
  def __init__(self, CP):
    super().__init__(CP)
    can_define = CANDefine(DBC[CP.carFingerprint]["pt"])

    self.cruise_buttons = deque([Buttons.NONE] * PREV_BUTTON_SAMPLES, maxlen=PREV_BUTTON_SAMPLES)
    self.main_buttons = deque([Buttons.NONE] * PREV_BUTTON_SAMPLES, maxlen=PREV_BUTTON_SAMPLES)

    if CP.carFingerprint in HDA2_CAR:
      self.shifter_values = can_define.dv["ACCELERATOR"]["GEAR"]
    elif self.CP.carFingerprint in FEATURES["use_cluster_gears"]:
      self.shifter_values = can_define.dv["CLU15"]["CF_Clu_Gear"]
    elif self.CP.carFingerprint in FEATURES["use_tcu_gears"]:
      self.shifter_values = can_define.dv["TCU12"]["CUR_GR"]
    else:  # preferred and elect gear methods use same definition
      self.shifter_values = can_define.dv["LVR12"]["CF_Lvr_Gear"]

    self.brake_error = False
    self.park_brake = False
    self.buttons_counter = 0

    self.params = CarControllerParams(CP)

  def update(self, cp, cp_cam):
    if self.CP.carFingerprint in HDA2_CAR:
      return self.update_hda2(cp, cp_cam)

    ret = car.CarState.new_message()

    cp_cruise = cp_cam if self.CP.carFingerprint in CAMERA_SCC_CAR else cp

    ret.doorOpen = any([cp.vl["CGW1"]["CF_Gway_DrvDrSw"], cp.vl["CGW1"]["CF_Gway_AstDrSw"],
                        cp.vl["CGW2"]["CF_Gway_RLDrSw"], cp.vl["CGW2"]["CF_Gway_RRDrSw"]])

    ret.seatbeltUnlatched = cp.vl["CGW1"]["CF_Gway_DrvSeatBeltSw"] == 0

    ret.wheelSpeeds = self.get_wheel_speeds(
      cp.vl["WHL_SPD11"]["WHL_SPD_FL"],
      cp.vl["WHL_SPD11"]["WHL_SPD_FR"],
      cp.vl["WHL_SPD11"]["WHL_SPD_RL"],
      cp.vl["WHL_SPD11"]["WHL_SPD_RR"],
    )
    ret.vEgoRaw = (ret.wheelSpeeds.fl + ret.wheelSpeeds.fr + ret.wheelSpeeds.rl + ret.wheelSpeeds.rr) / 4.
    ret.vEgo, ret.aEgo = self.update_speed_kf(ret.vEgoRaw)

    ret.standstill = ret.vEgoRaw < 0.1

    ret.steeringAngleDeg = cp.vl["SAS11"]["SAS_Angle"]
    ret.steeringRateDeg = cp.vl["SAS11"]["SAS_Speed"]
    ret.yawRate = cp.vl["ESP12"]["YAW_RATE"]
    ret.leftBlinker, ret.rightBlinker = self.update_blinker_from_lamp(
      50, cp.vl["CGW1"]["CF_Gway_TurnSigLh"], cp.vl["CGW1"]["CF_Gway_TurnSigRh"])
    ret.steeringTorque = cp.vl["MDPS12"]["CR_Mdps_StrColTq"]
    ret.steeringTorqueEps = cp.vl["MDPS12"]["CR_Mdps_OutTq"]
    ret.steeringPressed = abs(ret.steeringTorque) > self.params.STEER_THRESHOLD
    ret.steerFaultTemporary = cp.vl["MDPS12"]["CF_Mdps_ToiUnavail"] != 0 or cp.vl["MDPS12"]["CF_Mdps_ToiFlt"] != 0

    # cruise state
    if self.CP.openpilotLongitudinalControl:
      # These are not used for engage/disengage since openpilot keeps track of state using the buttons
      ret.cruiseState.available = cp.vl["TCS13"]["ACCEnable"] == 0
      ret.cruiseState.enabled = cp.vl["TCS13"]["ACC_REQ"] == 1
      ret.cruiseState.standstill = False
    else:
      ret.cruiseState.available = cp_cruise.vl["SCC11"]["MainMode_ACC"] == 1
      ret.cruiseState.enabled = cp_cruise.vl["SCC12"]["ACCMode"] != 0
      ret.cruiseState.standstill = cp_cruise.vl["SCC11"]["SCCInfoDisplay"] == 4.
      speed_conv = CV.MPH_TO_MS if cp.vl["CLU11"]["CF_Clu_SPEED_UNIT"] else CV.KPH_TO_MS
      ret.cruiseState.speed = cp_cruise.vl["SCC11"]["VSetDis"] * speed_conv

    # TODO: Find brake pressure
    ret.brake = 0
    ret.brakePressed = cp.vl["TCS13"]["DriverBraking"] != 0
    ret.brakeHoldActive = cp.vl["TCS15"]["AVH_LAMP"] == 2 # 0 OFF, 1 ERROR, 2 ACTIVE, 3 READY
    ret.parkingBrake = cp.vl["TCS13"]["PBRAKE_ACT"] == 1

    if self.CP.carFingerprint in (HYBRID_CAR | EV_CAR):
      if self.CP.carFingerprint in HYBRID_CAR:
        ret.gas = cp.vl["E_EMS11"]["CR_Vcu_AccPedDep_Pos"] / 254.
      else:
        ret.gas = cp.vl["E_EMS11"]["Accel_Pedal_Pos"] / 254.
      ret.gasPressed = ret.gas > 0
    else:
      ret.gas = cp.vl["EMS12"]["PV_AV_CAN"] / 100.
      ret.gasPressed = bool(cp.vl["EMS16"]["CF_Ems_AclAct"])

    # Gear Selection via Cluster - For those Kia/Hyundai which are not fully discovered, we can use the Cluster Indicator for Gear Selection,
    # as this seems to be standard over all cars, but is not the preferred method.
    if self.CP.carFingerprint in FEATURES["use_cluster_gears"]:
      gear = cp.vl["CLU15"]["CF_Clu_Gear"]
    elif self.CP.carFingerprint in FEATURES["use_tcu_gears"]:
      gear = cp.vl["TCU12"]["CUR_GR"]
    elif self.CP.carFingerprint in FEATURES["use_elect_gears"]:
      gear = cp.vl["ELECT_GEAR"]["Elect_Gear_Shifter"]
    else:
      gear = cp.vl["LVR12"]["CF_Lvr_Gear"]

    ret.gearShifter = self.parse_gear_shifter(self.shifter_values.get(gear))

    if not self.CP.openpilotLongitudinalControl:
<<<<<<< HEAD
      aeb_src = "FCA11" if self.CP.carFingerprint in FEATURES["use_fca"] else "SCC12"
      aeb_warning = cp.vl[aeb_src]["CF_VSM_Warn"] != 0
      aeb_braking = cp.vl[aeb_src]["CF_VSM_DecCmdAct"] != 0 or cp.vl[aeb_src]["FCA_CmdAct"] != 0
      ret.stockFcw = aeb_warning and not aeb_braking
      ret.stockAeb = aeb_warning and aeb_braking
=======
      if self.CP.carFingerprint in FEATURES["use_fca"]:
        ret.stockAeb = cp_cruise.vl["FCA11"]["FCA_CmdAct"] != 0
        ret.stockFcw = cp_cruise.vl["FCA11"]["CF_VSM_Warn"] == 2
      else:
        ret.stockAeb = cp_cruise.vl["SCC12"]["AEB_CmdAct"] != 0
        ret.stockFcw = cp_cruise.vl["SCC12"]["CF_VSM_Warn"] == 2
>>>>>>> cac960cb

    if self.CP.enableBsm:
      ret.leftBlindspot = cp.vl["LCA11"]["CF_Lca_IndLeft"] != 0
      ret.rightBlindspot = cp.vl["LCA11"]["CF_Lca_IndRight"] != 0

    # save the entire LKAS11 and CLU11
    self.lkas11 = copy.copy(cp_cam.vl["LKAS11"])
    self.clu11 = copy.copy(cp.vl["CLU11"])
    self.steer_state = cp.vl["MDPS12"]["CF_Mdps_ToiActive"]  # 0 NOT ACTIVE, 1 ACTIVE
    self.brake_error = cp.vl["TCS13"]["ACCEnable"] != 0  # 0 ACC CONTROL ENABLED, 1-3 ACC CONTROL DISABLED
    self.prev_cruise_buttons = self.cruise_buttons[-1]
    self.cruise_buttons.extend(cp.vl_all["CLU11"]["CF_Clu_CruiseSwState"])
    self.main_buttons.extend(cp.vl_all["CLU11"]["CF_Clu_CruiseSwMain"])

    return ret

  def update_hda2(self, cp, cp_cam):
    ret = car.CarState.new_message()

    ret.gas = cp.vl["ACCELERATOR"]["ACCELERATOR_PEDAL"] / 255.
    ret.gasPressed = ret.gas > 1e-3
    ret.brakePressed = cp.vl["BRAKE"]["BRAKE_PRESSED"] == 1

    ret.doorOpen = cp.vl["DOORS_SEATBELTS"]["DRIVER_DOOR_OPEN"] == 1
    ret.seatbeltUnlatched = cp.vl["DOORS_SEATBELTS"]["DRIVER_SEATBELT_LATCHED"] == 0

    gear = cp.vl["ACCELERATOR"]["GEAR"]
    ret.gearShifter = self.parse_gear_shifter(self.shifter_values.get(gear))

    # TODO: figure out positions
    ret.wheelSpeeds = self.get_wheel_speeds(
      cp.vl["WHEEL_SPEEDS"]["WHEEL_SPEED_1"],
      cp.vl["WHEEL_SPEEDS"]["WHEEL_SPEED_2"],
      cp.vl["WHEEL_SPEEDS"]["WHEEL_SPEED_3"],
      cp.vl["WHEEL_SPEEDS"]["WHEEL_SPEED_4"],
    )
    ret.vEgoRaw = (ret.wheelSpeeds.fl + ret.wheelSpeeds.fr + ret.wheelSpeeds.rl + ret.wheelSpeeds.rr) / 4.
    ret.vEgo, ret.aEgo = self.update_speed_kf(ret.vEgoRaw)
    ret.standstill = ret.vEgoRaw < 0.1

    ret.steeringRateDeg = cp.vl["STEERING_SENSORS"]["STEERING_RATE"]
    ret.steeringAngleDeg = cp.vl["STEERING_SENSORS"]["STEERING_ANGLE"] * -1
    ret.steeringTorque = cp.vl["MDPS"]["STEERING_COL_TORQUE"]
    ret.steeringTorqueEps = cp.vl["MDPS"]["STEERING_OUT_TORQUE"]
    ret.steeringPressed = abs(ret.steeringTorque) > self.params.STEER_THRESHOLD

    ret.leftBlinker, ret.rightBlinker = self.update_blinker_from_lamp(50, cp.vl["BLINKERS"]["LEFT_LAMP"],
                                                                      cp.vl["BLINKERS"]["RIGHT_LAMP"])

    ret.cruiseState.available = True
    ret.cruiseState.enabled = cp.vl["SCC1"]["CRUISE_ACTIVE"] == 1
    ret.cruiseState.standstill = cp.vl["CRUISE_INFO"]["CRUISE_STANDSTILL"] == 1

    speed_factor = CV.MPH_TO_MS if cp.vl["CLUSTER_INFO"]["DISTANCE_UNIT"] == 1 else CV.KPH_TO_MS
    ret.cruiseState.speed = cp.vl["CRUISE_INFO"]["SET_SPEED"] * speed_factor

    self.cruise_buttons.extend(cp.vl_all["CRUISE_BUTTONS"]["CRUISE_BUTTONS"])
    self.main_buttons.extend(cp.vl_all["CRUISE_BUTTONS"]["ADAPTIVE_CRUISE_MAIN_BTN"])
    self.buttons_counter = cp.vl["CRUISE_BUTTONS"]["COUNTER"]

    self.cam_0x2a4 = copy.copy(cp_cam.vl["CAM_0x2a4"])

    return ret

  @staticmethod
  def get_can_parser(CP):
    if CP.carFingerprint in HDA2_CAR:
      return CarState.get_can_parser_hda2(CP)

    signals = [
      # signal_name, signal_address
      ("WHL_SPD_FL", "WHL_SPD11"),
      ("WHL_SPD_FR", "WHL_SPD11"),
      ("WHL_SPD_RL", "WHL_SPD11"),
      ("WHL_SPD_RR", "WHL_SPD11"),

      ("YAW_RATE", "ESP12"),

      ("CF_Gway_DrvSeatBeltInd", "CGW4"),

      ("CF_Gway_DrvSeatBeltSw", "CGW1"),
      ("CF_Gway_DrvDrSw", "CGW1"),       # Driver Door
      ("CF_Gway_AstDrSw", "CGW1"),       # Passenger Door
      ("CF_Gway_RLDrSw", "CGW2"),        # Rear left Door
      ("CF_Gway_RRDrSw", "CGW2"),        # Rear right Door
      ("CF_Gway_TurnSigLh", "CGW1"),
      ("CF_Gway_TurnSigRh", "CGW1"),
      ("CF_Gway_ParkBrakeSw", "CGW1"),

      ("CYL_PRES", "ESP12"),

      ("CF_Clu_CruiseSwState", "CLU11"),
      ("CF_Clu_CruiseSwMain", "CLU11"),
      ("CF_Clu_SldMainSW", "CLU11"),
      ("CF_Clu_ParityBit1", "CLU11"),
      ("CF_Clu_VanzDecimal" , "CLU11"),
      ("CF_Clu_Vanz", "CLU11"),
      ("CF_Clu_SPEED_UNIT", "CLU11"),
      ("CF_Clu_DetentOut", "CLU11"),
      ("CF_Clu_RheostatLevel", "CLU11"),
      ("CF_Clu_CluInfo", "CLU11"),
      ("CF_Clu_AmpInfo", "CLU11"),
      ("CF_Clu_AliveCnt1", "CLU11"),

      ("ACCEnable", "TCS13"),
      ("ACC_REQ", "TCS13"),
      ("DriverBraking", "TCS13"),
      ("StandStill", "TCS13"),
      ("PBRAKE_ACT", "TCS13"),

      ("ESC_Off_Step", "TCS15"),
      ("AVH_LAMP", "TCS15"),

      ("CR_Mdps_StrColTq", "MDPS12"),
      ("CF_Mdps_ToiActive", "MDPS12"),
      ("CF_Mdps_ToiUnavail", "MDPS12"),
      ("CF_Mdps_ToiFlt", "MDPS12"),
      ("CR_Mdps_OutTq", "MDPS12"),

      ("SAS_Angle", "SAS11"),
      ("SAS_Speed", "SAS11"),
    ]
    checks = [
      # address, frequency
      ("MDPS12", 50),
      ("TCS13", 50),
      ("TCS15", 10),
      ("CLU11", 50),
      ("ESP12", 100),
      ("CGW1", 10),
      ("CGW2", 5),
      ("CGW4", 5),
      ("WHL_SPD11", 50),
      ("SAS11", 100),
    ]

    if not CP.openpilotLongitudinalControl and CP.carFingerprint not in CAMERA_SCC_CAR:
      signals += [
        ("MainMode_ACC", "SCC11"),
        ("VSetDis", "SCC11"),
        ("SCCInfoDisplay", "SCC11"),
        ("ACC_ObjDist", "SCC11"),
        ("ACCMode", "SCC12"),
      ]
      checks += [
        ("SCC11", 50),
        ("SCC12", 50),
      ]

      if CP.carFingerprint in FEATURES["use_fca"]:
        signals += [
          ("FCA_CmdAct", "FCA11"),
          ("CF_VSM_Warn", "FCA11"),
        ]
        checks.append(("FCA11", 50))
      else:
        signals += [
          ("AEB_CmdAct", "SCC12"),
          ("CF_VSM_Warn", "SCC12"),
        ]

    if CP.enableBsm:
      signals += [
        ("CF_Lca_IndLeft", "LCA11"),
        ("CF_Lca_IndRight", "LCA11"),
      ]
      checks.append(("LCA11", 50))

    if CP.carFingerprint in (HYBRID_CAR | EV_CAR):
      if CP.carFingerprint in HYBRID_CAR:
        signals.append(("CR_Vcu_AccPedDep_Pos", "E_EMS11"))
      else:
        signals.append(("Accel_Pedal_Pos", "E_EMS11"))
      checks.append(("E_EMS11", 50))
    else:
      signals += [
        ("PV_AV_CAN", "EMS12"),
        ("CF_Ems_AclAct", "EMS16"),
      ]
      checks += [
        ("EMS12", 100),
        ("EMS16", 100),
      ]

    if CP.carFingerprint in FEATURES["use_cluster_gears"]:
      signals.append(("CF_Clu_Gear", "CLU15"))
      checks.append(("CLU15", 5))
    elif CP.carFingerprint in FEATURES["use_tcu_gears"]:
      signals.append(("CUR_GR", "TCU12"))
      checks.append(("TCU12", 100))
    elif CP.carFingerprint in FEATURES["use_elect_gears"]:
      signals.append(("Elect_Gear_Shifter", "ELECT_GEAR"))
      checks.append(("ELECT_GEAR", 20))
    else:
      signals.append(("CF_Lvr_Gear", "LVR12"))
      checks.append(("LVR12", 100))

    return CANParser(DBC[CP.carFingerprint]["pt"], signals, checks, 0)

  @staticmethod
  def get_cam_can_parser(CP):
    if CP.carFingerprint in HDA2_CAR:
      signals = [(f"BYTE{i}", "CAM_0x2a4") for i in range(3, 24)]
      checks = [("CAM_0x2a4", 20)]
      return CANParser(DBC[CP.carFingerprint]["pt"], signals, checks, 6)

    signals = [
      # signal_name, signal_address
      ("CF_Lkas_LdwsActivemode", "LKAS11"),
      ("CF_Lkas_LdwsSysState", "LKAS11"),
      ("CF_Lkas_SysWarning", "LKAS11"),
      ("CF_Lkas_LdwsLHWarning", "LKAS11"),
      ("CF_Lkas_LdwsRHWarning", "LKAS11"),
      ("CF_Lkas_HbaLamp", "LKAS11"),
      ("CF_Lkas_FcwBasReq", "LKAS11"),
      ("CF_Lkas_HbaSysState", "LKAS11"),
      ("CF_Lkas_FcwOpt", "LKAS11"),
      ("CF_Lkas_HbaOpt", "LKAS11"),
      ("CF_Lkas_FcwSysState", "LKAS11"),
      ("CF_Lkas_FcwCollisionWarning", "LKAS11"),
      ("CF_Lkas_FusionState", "LKAS11"),
      ("CF_Lkas_FcwOpt_USM", "LKAS11"),
      ("CF_Lkas_LdwsOpt_USM", "LKAS11"),
    ]
    checks = [
      ("LKAS11", 100)
    ]

    if not CP.openpilotLongitudinalControl and CP.carFingerprint in CAMERA_SCC_CAR:
      signals += [
        ("MainMode_ACC", "SCC11"),
        ("VSetDis", "SCC11"),
        ("SCCInfoDisplay", "SCC11"),
        ("ACC_ObjDist", "SCC11"),
        ("ACCMode", "SCC12"),
      ]
      checks += [
        ("SCC11", 50),
        ("SCC12", 50),
      ]

      if CP.carFingerprint in FEATURES["use_fca"]:
        signals += [
          ("FCA_CmdAct", "FCA11"),
          ("CF_VSM_Warn", "FCA11"),
        ]
        checks.append(("FCA11", 50))
      else:
        signals += [
          ("AEB_CmdAct", "SCC12"),
          ("CF_VSM_Warn", "SCC12"),
        ]

    return CANParser(DBC[CP.carFingerprint]["pt"], signals, checks, 2)

  @staticmethod
  def get_can_parser_hda2(CP):
    signals = [
      ("WHEEL_SPEED_1", "WHEEL_SPEEDS"),
      ("WHEEL_SPEED_2", "WHEEL_SPEEDS"),
      ("WHEEL_SPEED_3", "WHEEL_SPEEDS"),
      ("WHEEL_SPEED_4", "WHEEL_SPEEDS"),

      ("ACCELERATOR_PEDAL", "ACCELERATOR"),
      ("GEAR", "ACCELERATOR"),
      ("BRAKE_PRESSED", "BRAKE"),

      ("STEERING_RATE", "STEERING_SENSORS"),
      ("STEERING_ANGLE", "STEERING_SENSORS"),
      ("STEERING_COL_TORQUE", "MDPS"),
      ("STEERING_OUT_TORQUE", "MDPS"),

      ("CRUISE_ACTIVE", "SCC1"),
      ("SET_SPEED", "CRUISE_INFO"),
      ("CRUISE_STANDSTILL", "CRUISE_INFO"),
      ("COUNTER", "CRUISE_BUTTONS"),
      ("CRUISE_BUTTONS", "CRUISE_BUTTONS"),
      ("ADAPTIVE_CRUISE_MAIN_BTN", "CRUISE_BUTTONS"),

      ("DISTANCE_UNIT", "CLUSTER_INFO"),

      ("LEFT_LAMP", "BLINKERS"),
      ("RIGHT_LAMP", "BLINKERS"),

      ("DRIVER_DOOR_OPEN", "DOORS_SEATBELTS"),
      ("DRIVER_SEATBELT_LATCHED", "DOORS_SEATBELTS"),
    ]

    checks = [
      ("WHEEL_SPEEDS", 100),
      ("ACCELERATOR", 100),
      ("BRAKE", 100),
      ("STEERING_SENSORS", 100),
      ("MDPS", 100),
      ("SCC1", 50),
      ("CRUISE_INFO", 50),
      ("CRUISE_BUTTONS", 50),
      ("CLUSTER_INFO", 4),
      ("BLINKERS", 4),
      ("DOORS_SEATBELTS", 4),
    ]

    return CANParser(DBC[CP.carFingerprint]["pt"], signals, checks, 5)<|MERGE_RESOLUTION|>--- conflicted
+++ resolved
@@ -111,20 +111,11 @@
     ret.gearShifter = self.parse_gear_shifter(self.shifter_values.get(gear))
 
     if not self.CP.openpilotLongitudinalControl:
-<<<<<<< HEAD
       aeb_src = "FCA11" if self.CP.carFingerprint in FEATURES["use_fca"] else "SCC12"
-      aeb_warning = cp.vl[aeb_src]["CF_VSM_Warn"] != 0
-      aeb_braking = cp.vl[aeb_src]["CF_VSM_DecCmdAct"] != 0 or cp.vl[aeb_src]["FCA_CmdAct"] != 0
+      aeb_warning = cp_cruise.vl[aeb_src]["CF_VSM_Warn"] != 0
+      aeb_braking = cp_cruise.vl[aeb_src]["CF_VSM_DecCmdAct"] != 0 or cp_cruise.vl[aeb_src]["FCA_CmdAct"] != 0
       ret.stockFcw = aeb_warning and not aeb_braking
       ret.stockAeb = aeb_warning and aeb_braking
-=======
-      if self.CP.carFingerprint in FEATURES["use_fca"]:
-        ret.stockAeb = cp_cruise.vl["FCA11"]["FCA_CmdAct"] != 0
-        ret.stockFcw = cp_cruise.vl["FCA11"]["CF_VSM_Warn"] == 2
-      else:
-        ret.stockAeb = cp_cruise.vl["SCC12"]["AEB_CmdAct"] != 0
-        ret.stockFcw = cp_cruise.vl["SCC12"]["CF_VSM_Warn"] == 2
->>>>>>> cac960cb
 
     if self.CP.enableBsm:
       ret.leftBlindspot = cp.vl["LCA11"]["CF_Lca_IndLeft"] != 0
